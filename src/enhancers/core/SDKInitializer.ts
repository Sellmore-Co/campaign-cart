--- conflicted
+++ resolved
@@ -17,11 +17,8 @@
 import { EventBus } from '@/utils/events';
 import { ApiClient } from '@/api/client';
 import { CART_STORAGE_KEY } from '@/utils/storage';
-<<<<<<< HEAD
 import { CountryService, Country, LocationData } from '@/utils/countryService';
-=======
 import * as AmplitudeAnalytics from '@/utils/analytics/amplitude';
->>>>>>> 21a5c431
 
 export class SDKInitializer {
   private static logger = createLogger('SDKInitializer');
